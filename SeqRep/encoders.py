--- conflicted
+++ resolved
@@ -56,16 +56,10 @@
         @return tf.keras.Model
         """
         self.flatten()
-<<<<<<< HEAD
         self.dense(output_dim, activation=None)  # Create special output layer
-        return tf.keras.Model(inputs=self.inputs, outputs=self.current)
-    
-=======
-        self.dense(output_dim)  # Create special output layer
         with self.strategy.scope():
             return tf.keras.Model(inputs=self.inputs, outputs=self.current)
 
->>>>>>> c8349feb
     def custom_layer(self, layer: tf.keras.layers.Layer):
         """
         Add a custom layer to the model.
